;; Licensed to the Apache Software Foundation (ASF) under one or more
;; contributor license agreements.  See the NOTICE file distributed
;; with this work for additional information regarding copyright
;; ownership.  The ASF licenses this file to you under the Apache
;; License, Version 2.0 (the "License"); you may not use this file
;; except in compliance with the License.  You may obtain a copy of
;; the License at http://www.apache.org/licenses/LICENSE-2.0 Unless
;; required by applicable law or agreed to in writing, software
;; distributed under the License is distributed on an "AS IS" BASIS,
;; WITHOUT WARRANTIES OR CONDITIONS OF ANY KIND, either express or
;; implied.  See the License for the specific language governing
;; permissions and limitations under the License.

(ns pallet.crate.hadoop
<<<<<<< HEAD
  "Pallet crate to manage Hadoop installation and configuration.
INCOMPLETE - not yet ready for general use."
  (:use [pallet.thread-expr :only (for-> apply->)]
        [pallet.resource :only (phase)])
  (:require [pallet.parameter :as parameter]
=======
  "Pallet crate to manage Hadoop installation and configuration."
  (:use [clojure.contrib.def :only (name-with-attributes)]
        [pallet.thread-expr :only (apply->)])
  (:require [clojure.contrib.condition :as condition]
            [clojure.contrib.macro-utils :as macro]
            [pallet.parameter :as parameter]
>>>>>>> bdbbd13e
            [pallet.stevedore :as stevedore]
            [pallet.compute :as compute]
            [pallet.request-map :as request-map]
            [pallet.resource.directory :as directory]
            [pallet.resource.exec-script :as exec-script]
            [pallet.resource.file :as file]
            [pallet.resource.remote-directory :as remote-directory]
            [pallet.resource.remote-file :as remote-file]
            [pallet.resource.user :as user]
            [pallet.script :as script]
            [clojure.contrib.prxml :as prxml]
            [clojure.string :as string]
            [clojure.contrib.logging :as log]
<<<<<<< HEAD
            [pallet.crate.ssh-key :as ssh-key])
  (:import [sun.tools.jps Jps]))
=======
            [pallet.crate.ssh-key :as ssh-key]
            [pallet.crate.java :as java])
  (:import [java.io StringReader StringWriter]
           [javax.xml.transform TransformerFactory OutputKeys]
           [javax.xml.transform.stream StreamSource StreamResult]))

;; ### Pallet Extensions
;;
;; We start with a few extensions to pallet's crate writing
;; facilities. These may or may not make it into pallet proper; we use
;; them here for demonstration, and as an example of the flexibility
;;that a `phase-fn` with arguments might afford.

;; #### Threading Macros

(defmacro for->
  "Apply a thread expression to a sequence.
   eg.
      (-> 1
        (for-> [x [1 2 3]]
          (+ x)))
   => 7"
  [arg seq-exprs & body]
  `(reduce #(%2 %1)
           ~arg
           (for ~seq-exprs
             (fn [arg#] (-> arg# ~@body)))))

(defmacro let->
  "Allows binding of variables in a threading expression, with support
  for destructuring. For example:

 (-> 5
    (let-> [x 10]
           (for-> [y (range 4)
                   z (range 2)] (+ x y z))))
 ;=> 101"
  [arg letvec & body]
  `(let ~letvec (-> ~arg ~@body)))

(defmacro expose-arg->
  "A threaded form that exposes the value of the threaded arg. For
  example:

    (-> 1
      (expose-arg-> [arg]
        (+ arg)))
  ;=> 2"
  [arg [sym] & body]
  `(let [~sym ~arg] (-> ~sym ~@body)))

(defmacro let-with-arg->
  "A `let` form that can appear in a request thread, and assign the
   value of the threaded arg.

   eg.
      (-> 1
        (let-with-arg-> val [a 1]
          (+ a val)))
   => 3"
  [arg sym binding & body]
  `(let [~sym ~arg
         ~@binding]
     (-> ~sym ~@body)))

;; Here's the macro we've been waiting for. Pallet makes heavy use of
;; threading to build up its requests; each phase accepts an argument
;; vector, binds locals, and either directly modify the request, or
;; threads it through more primitive subphases. `-->` layers various
;; flow control constructs onto `->`, allowing for more natural
;; expressions within the body of the thread. For example:
;;
;;    (--> 10
;;         (for [x (range 10)]
;;            (+ x)))
;;    ;=> 55

(defmacro -->
  "Similar to `clojure.core/->`, but includes symbol macros  for `when`,
  `let` and `for` commands on the internal threading
  expressions. Future iterations will include more symbol macro
  bindings."
  [& forms]
  `(macro/symbol-macrolet
    [~'when pallet.thread-expr/when->
     ~'for for->
     ~'let let->
     ~'expose-request-as expose-arg->]
    (-> ~@forms)))

;; #### Phase Macros
;;
;; The `-->` macro above opens the door for a more abstract way to
;; write phases. By capturing the pattern of a function that threads
;; its first argument through the rest of its forms, we can simplify
;; phase function definitions, while making their signatures clearer
;; to the user. (`(def-phase-fn some-phase ...)` presents a simpler
;; signal than `(defn some-phase [arg ...] (-> arg ...))`; the first
;; is a crate function, the second may not be.)
;;
;; Additionally, by controlling the way in which request threading
;; occurs, we gain the ability to insert checks between every form in
;; passed in to the phase function. `check-session` is a simple test
;;that makes sure that the session exists, and is a map.

(defn check-session
  "Function that can check a session map to ensure it is a valid part of
   phase definition. It returns the session map.

   On failure, the function will print the phase through which the
   session passed prior to crashing. It is like that this phase
   introduced the fault into the session; to aid in debugging, make
   sure to use `phase-fn` and `def-phase-fn` to build phases."
  [session form]
  (if (and session (map? session))
    session
    (condition/raise
     :type :invalid-session
     :message
     (str
      "Invalid session map in phase.\n"
      (format "session is %s\n" session)
      (format "Problem probably caused by subphase:\n  %s\n" form)
      "Check for non crate functions, improper crate functions, or
      problems in threading the session map in your phase
      definition. A crate function is a function that takes a session
      map and other arguments, and returns a modified session
      map. Calls to crate functions are often wrapped in a threading
      macro, -> or pallet.phase/phase-fn, to simplify chaining of the
      session map argument."))))

(defmacro phase-fn
  "Composes a phase function from a sequence of phases by threading an
 implicit phase session parameter through each. Each phase will have
 access to the parameters passed in through `phase-fn`'s argument
 vector. thus,

    (phase-fn [filename]
         (file filename)
         (file \"/other-file\"))

   is equivalent to:

   (fn [session filename]
     (-> session
         (file filename)
         (file \"/other-file\")))
  
   with a number of verifications on the session map performed after
   each phase invocation."
  ([argvec] (phase-fn argvec identity))
  ([argvec subphase & left]
     `(fn [session# ~@argvec]
        (--> session#
             ~subphase
             (check-session ~(str subphase))
             ~@(when left
                 [`((phase-fn ~argvec ~@left) ~@argvec)])))))

(defmacro def-phase-fn
  "Binds a `phase-fn` to the supplied name."
  [name & rest]
  (let [[name [argvec & body]]
        (name-with-attributes name rest)]
    `(def ~name
       (phase-fn ~argvec ~@body))))

;; `phase` is deprecated by pallet 0.5.0 in favor of `phase-fn` with
;; no argument vector... I do have to say, though, in a world where
;; `phase-fn` DOES have an argument vector, it becomes nice at the top
;; level to be able to compose various phases without that empty
;; argument vector, like so:
;;
;;    (phase
;;      (java/java :jdk)
;;      hadoop/install)
;;
;; rather than
;;
;;    (phase-fn []
;;      (java/java :jdk)
;;      hadoop/install)
;;
;; So, to see how it looks, and for backwards compatibility, we
;; provide `phase`.

(defmacro phase [& forms]
  `(phase-fn [] ~@forms))

;; #### General Utilities
;;
;; This one is generally quite useful, and may end up in stevedore.

(defn format-exports
  "Formats `export` lines for inclusion in a shell script."
  [& kv-pairs]
  (string/join
   (for [[k v] (partition 2 kv-pairs)]
     (format "export %s=%s\n" (name k) v))))
>>>>>>> bdbbd13e

;; Great! Now, on to Hadoop.
;;
;; ## Hadoop Configuration
;;
;; This crate contains all information required to set up and
;; configure a fully functional installation of Apache's Hadoop. It
;; seems that the biggest roadblock potential hadoop adopters face is
;; the confounding, terrible multiplicity of possible
;; configurations. Tom White, in the wonderful [Hadoop: The Definitive
;; Guide](http://goo.gl/nPWWk), states the case well: "Hadoop has a
;; bewildering number of configuration properties".
;;
;; We aim to provide sane, intelligent defaults that adjust themselves
;; based on a given cluster's size and particular distribution of
;; machines.
;;
;; The following phases are informed to some degree by Hadoop's
;; official [Getting Started](http://goo.gl/Bh4zU) page... I have to
;; say, though, Michael G. Noll's [single node](http://goo.gl/8ogSk)
;; and [multiple node](http://goo.gl/NIWoK) hadoop cluster tutorials
;; were immensely helpful.

;; ### Hadoop Defaults
;;
;; For this first version of the crate, we chose to lock down a few
;; parameters that'll be customizable down the road. (We've got a few
;; ideas on how to provide default overrides in a clean way, using
;; environments. Stay tuned!) In particular, we lock down version,
;; Hadoop's final location, and the name of the hadoop user and group
;; to be installed on each machine in the cluster.

(defn versioned-home
  "Default Hadoop location, based on version number."
  [version]
  (format "/usr/local/hadoop-%s" version))

(def default-version "0.20.2")
(def hadoop-home (versioned-home default-version))
(def hadoop-user "hadoop")
(def hadoop-group "hadoop")

;; ### User Creation
;;
;; For the various nodes of a hadoop cluster to communicate with one
;; another, they need to share a common user with common
;; permissions. Something to keep in mind when manually logging in to
;; nodes -- hadoop java processes will run as the `hadoop` user, so
;; calls to `jps` as anyone else will show nothing running. If you'd
;;like to run a test job, ssh into the machine and run
;;
;;    `sudo su - hadoop`
;;
;; before interacting with hadoop.

(def-phase-fn create-hadoop-user
  "Create a hadoop user on a cluster node. We add the hadoop binary
  directory and a `JAVA_HOME` setting to `$PATH` to facilitate
  development when manually logged in to some particular node."
  []
  (user/group hadoop-group :system true)
  (user/user hadoop-user
             :system true
             :create-home true
             :shell :bash)
  (remote-file/remote-file (format "/home/%s/.bash_profile" hadoop-user)
                           :owner hadoop-user
                           :group hadoop-group
                           :literal true
                           :content (format-exports
                                     :JAVA_HOME (stevedore/script (java/java-home))
                                     :PATH (format "$PATH:%s/bin" hadoop-home))))


;; Once the hadoop user is created, we create an ssh key for that user
;; and share it around the cluster. The jobtracker needs passwordless
;; ssh access into every cluster node running a task tracker, so that
;; it can distribute the data processing code that these machines need
;; to do anything useful.

(defn- get-node-ids-for-group
  "Get the id of the nodes in a group node"
  [request tag]
  (let [nodes (request-map/nodes-in-tag request tag)]
    (map compute/id nodes)))

(defn- get-keys-for-group
  "Returns the ssh key for a user in a group"
  [request tag user]
  (for [node (get-node-ids-for-group request tag)]
    (parameter/get-for request [:host (keyword node)
                                :user (keyword user)
                                :id_rsa])))

(defn- authorize-key
  [request local-user group remote-user]
  (let [keys (get-keys-for-group request group remote-user)]
    (for-> request [key keys]
           (ssh-key/authorize-key local-user key))))

(def-phase-fn authorize-groups
  "Authorizes the master node to ssh into this node."
  [local-users tag-remote-users-map]
  (for [local-user local-users
        [group remote-users] tag-remote-users-map
        remote-user remote-users]
    (authorize-key local-user group remote-user)))

;; In the current iteration, `publish-ssh-key` phase should only be
;; called on the job-tracker, and will only work with a subsequent
;; `authorize-jobtracker` phase on the same request. Pallet is
;; stateless between transactions, and the ssh key needs some way to
;; get between nodes. Currently, we store the new ssh key in the request.

(def-phase-fn publish-ssh-key
  []
  (expose-request-as [request]
   (let [id (request-map/target-id request)
         tag (request-map/tag request)
         key-name (format "%s_%s_key" tag id)]
     (ssh-key/generate-key hadoop-user :comment key-name)
     (ssh-key/record-public-key hadoop-user))))

(def-phase-fn authorize-jobtracker
  "configures all nodes to accept passwordless ssh requests from the
  jobtracker."
  []
  (authorize-groups [hadoop-user] {"jobtracker" [hadoop-user]}))

;; ### Installation
;;
;; `url` points to Cloudera's installation of Hadoop. Future
;; iterations of this crate will support the default apache build.
;;
;; TODO -- support switching between cloudera and regular. Regular, we
;; should give a version -- cloudera, it doesn't really mean much.

(defn url
  "Download URL for the Cloudera CDH3 distribution of Hadoop, generated for
  the supplied version."
  [version]
<<<<<<< HEAD
  (format
   "http://www.apache.org/dist/hadoop/core/hadoop-%s/hadoop-%s.tar.gz"
   version version))

(defn format-exports [export-map]
  (string/join
   (for [[k v] export-map]
     (format "export %s=%s\n" (name k) v))))

(defn create-hadoop-user
  "Create the hadoop user"
  [request]
  (let [user (parameter/get-for-target request [:hadoop :owner])
        group (parameter/get-for-target request [:hadoop :group])
        hadoop-home (parameter/get-for-target request [:hadoop :home])
        jdk-home (stevedore/script (java/java-home))]
    (-> request
        (user/group group :system true)
        (user/user user
                   :system true
                   :create-home true
                   :shell :bash)
        (remote-file/remote-file
         (str "/home/" user "/.bash_profile")
         :owner user :group group
         :literal true
         :content
         (format-exports
          {:JAVA_HOME jdk-home
           :PATH (format "$PATH:%s" (str hadoop-home "/bin"))})))))

(defn publish-ssh-key
  "Sets up this node to be able passwordlessly ssh into the other nodes (slaves)"
  [request]
  (let [user (parameter/get-for-target request [:hadoop :owner])
        id (request-map/target-id request)
        tag (request-map/tag request)
        key-name (format "%s_%s_key" tag id)]
    (-> request
        (ssh-key/generate-key user :comment key-name)
        (ssh-key/record-public-key user))))

(defn- get-node-ids-for-group
  "Get the id of the nodes in a group node"
  [request tag]
  (let [nodes (request-map/nodes-in-tag request tag)]
    (map compute/id nodes)))

(defn- get-keys-for-group
  "get the ssh for a user in a group"
  [request tag user]
  (for [node (get-node-ids-for-group request tag)]
    (parameter/get-for request [:host (keyword node) :user (keyword user) :id_rsa])))

#_(defn authorize-group
  [request user tag users]
  (let [keys (get-keys-for-group request tag users)]
    (->
     request
     (for->
      [key keys]
      (ssh-key/authorize-key user key)))))

(defn- authorize-key [request local-user group remote-user]
  (let [keys (get-keys-for-group request group remote-user)]
    (for-> request
           [key keys]
           (ssh-key/authorize-key local-user key))))

(defn- compute-authorizations [local-users group-remote-users-map]
  (for [local-user local-users
              [group remote-users] group-remote-users-map
              remote-user remote-users]
          [local-user group remote-user]))

(defn authorize-groups
  "Authorizes the master node to ssh into this node"
  [request local-users tag-remote-users-map]
  (let [authorizations (compute-authorizations local-users tag-remote-users-map)]
    (for-> request
           [authorization authorizations]
           (apply-> authorize-key authorization))))

(defn authorize-jobtracker [request]
  (authorize-groups request ["hadoop"] {"jobtracker" ["hadoop"]}))


(defn install
  "Initial hadoop installation."
  [request & {:keys [user group version home]
              :or {user hadoop-user
                   group hadoop-group
                   version "0.20.2"}
              :as options}]
  (let [url (url version)
        home (or home (format "%s-%s" hadoop-home version))
        config-dir (str home "/conf")
        etc-config-dir (stevedore/script (str (config-root) "/hadoop"))
        pid-dir (stevedore/script (str (pid-root) "/hadoop"))
        log-dir (stevedore/script (str (log-root) "/hadoop"))
        data-dir "/data"]
    (->
     request
     (parameter/assoc-for-target
      [:hadoop :home] home
      [:hadoop :owner] user
      [:hadoop :group] group
      [:hadoop :config-dir] config-dir
      [:hadoop :data-dir] data-dir
      [:hadoop :pid-dir] pid-dir
      [:hadoop :log-dir] log-dir)
     (create-hadoop-user)
     (remote-directory/remote-directory
      home
      :url url :md5-url (str url ".md5")
      :unpack :tar :tar-options "xz"
      :owner user :group group)
     (for-> [path [log-path etc-config-dir config-dir data-dir pid-dir log-dir]]
            (directory/directory path :owner user :group group :mode "0755"))
     (file/symbolic-link config-dir etc-config-dir))))

(defn hadoop-filesystem-dirs
  ""
  [request root]
  (let [owner (parameter/get-for-target request [:hadoop :owner])
        group (parameter/get-for-target request [:hadoop :group])]
    (-> request
        (directory/directory
         (str root "/hadoop") :owner owner :group group)
        (directory/directory
         (str root "/hadoop/logs") :owner owner :group group)
        (directory/directory
         (str root "/tmp") :owner owner :group group :mode "a+rwxt"))))
=======
  (case version
        :cloudera (format
                   "http://archive.cloudera.com/cdh/3/hadoop-%s-cdh3u0.tar.gz" default-version)
        :apache (format
                 "http://www.apache.org/dist/hadoop/core/hadoop-%s/hadoop-%s.tar.gz"
                 default-version default-version)))


(def-phase-fn install
  "First phase to be called when configuring a hadoop cluster. This
  phase creates a common hadoop user, and downloads and unpacks the
  default Cloudera hadoop distribution."
  [build]
  (let [url (url build)]
    create-hadoop-user
    (remote-directory/remote-directory hadoop-home
                                       :url url
                                       :unpack :tar
                                       :tar-options "xz"
                                       :owner hadoop-user
                                       :group hadoop-user)))

;; ### Configuration
;;
;; Hadoop has three main configuration files, each of which are a
;; series of key-value pairs, stored as XML files. Before cluster
;; configuration, we need some way to pretty-print human readable XML
;; representing the configuration properties that we'll store in a
;; clojure map.

(defn ppxml
  "Accepts an XML string with no newline formatting and returns the
 same XML with pretty-print formatting, as described by Nurullah Akaya
 in [this post](http://goo.gl/Y9OVO)."
  [xml-str]
  (let [in  (StreamSource. (StringReader. xml-str))
        out (StreamResult. (StringWriter.))
        transformer (.newTransformer
                     (TransformerFactory/newInstance))]
    (doseq [[prop val] {OutputKeys/INDENT "yes"
                        OutputKeys/METHOD "xml"
                        "{http://xml.apache.org/xslt}indent-amount" "2"}]
      (.setOutputProperty transformer prop val))
    (.transform transformer in out)
    (str (.getWriter out))))

(defn property->xml
  "Returns a nested sequence representing the XML for a hadoop
  configuration property. if `final?` is true, `<final>true</final>`
  is added to the XML entry, preventing any hadoop job from overriding
  the property."
  [property final?]
  [:property (filter
              identity
              [[:name {} (name (key property))]
               [:value {} (val property)]
               (when final?
                 [:final {} "true"])])])

(declare final-properties)

(defn properties->xml
  "Converts a map of [property value] entries into a string of XML
  with pretty-print formatting."
  [properties]
  (ppxml
   (with-out-str
     (prxml/prxml
      [:decl! {:version "1.0"}]
      [:configuration
       (map
        #(property->xml % (final-properties (key %)))
        properties)]))))


;; ### Sane Defaults
;;
;; As mentioned before, Hadoop configuration can be a bit
;; bewildering. Default values and descriptions of the meaning of each
;; setting can be found here:
;;
;; http://hadoop.apache.org/core/docs/r0.20.0/mapred-default.html
;; http://hadoop.apache.org/core/docs/r0.20.0/hdfs-default.html
;; http://hadoop.apache.org/core/docs/r0.20.0/core-default.html
;;
;; We override a number of these below based on suggestions found in
;; various posts. We'll supply more information on the justification
;; for each of these as we move forward with our dynamic "sane
;; defaults" system.
>>>>>>> bdbbd13e

(defn default-properties
  "Returns a nested map of Hadoop default configuration properties,
  named according to the 0.20 api."
  [name-node-ip job-tracker-ip pid-dir log-dir]
  (let [owner-dir (stevedore/script (user/user-home ~hadoop-user))
        owner-subdir (partial str owner-dir)]
    {:hdfs-site {:dfs.data.dir (owner-subdir "/dfs/data")
                 :dfs.name.dir (owner-subdir "/dfs/name")
                 :dfs.datanode.du.reserved 1073741824
                 :dfs.namenode.handler.count 10
                 :dfs.permissions.enabled true
                 :dfs.replication 3
                 :dfs.datanode.max.xcievers 4096}
     :mapred-site {:tasktracker.http.threads 46
                   :mapred.local.dir (owner-subdir "/mapred/local")
                   :mapred.system.dir "/hadoop/mapred/system"
                   :mapred.child.java.opts "-Xmx550m"
                   :mapred.child.ulimit 1126400
                   :mapred.job.tracker (format "%s:8021" job-tracker-ip)
                   :mapred.job.tracker.handler.count 10
                   :mapred.map.tasks.speculative.execution true
                   :mapred.reduce.tasks.speculative.execution false
                   :mapred.reduce.parallel.copies 10
                   :mapred.reduce.tasks 5
                   :mapred.submit.replication 10
                   :mapred.tasktracker.map.tasks.maximum 2
                   :mapred.tasktracker.reduce.tasks.maximum 1
                   :mapred.compress.map.output true
                   :mapred.output.compression.type "BLOCK"}
     :core-site {:fs.checkpoint.dir (owner-subdir "/dfs/secondary")
                 :fs.default.name (format "hdfs://%s:8020" name-node-ip)
                 :fs.trash.interval 1440
                 :io.file.buffer.size 65536
                 :hadoop.tmp.dir "/tmp/hadoop"
                 :hadoop.rpc.socket.factory.class.default "org.apache.hadoop.net.StandardSocketFactory"
                 :hadoop.rpc.socket.factory.class.ClientProtocol ""
                 :hadoop.rpc.socket.factory.class.JobSubmissionProtocol ""
                 :io.compression.codecs (str
                                         "org.apache.hadoop.io.compress.DefaultCodec,"
                                         "org.apache.hadoop.io.compress.GzipCodec")}
     :hadoop-env {:HADOOP_PID_DIR pid-dir
                  :HADOOP_LOG_DIR log-dir
                  :HADOOP_SSH_OPTS "\"-o StrictHostKeyChecking=no\""
                  :HADOOP_OPTS "\"-Djava.net.preferIPv4Stack=true\""}}))

;; Final properties are properties that can't be overridden during the
;; execution of a job. We're not sure that these are the right
;; properties to lock, as of now -- this will become more clear as we
;; move forward with sane defaults. In the meantime, any suggestions
;; would be much appreciated.

(def final-properties
  #{:dfs.block.size
    :dfs.data.dir
    :dfs.datanode.du.reserved
    :dfs.datanode.handler.count
    :dfs.hosts
    :dfs.hosts.exclude
    :dfs.name.dir
    :dfs.namenode.handler.count
    :dfs.permissions
    :fs.checkpoint.dir
    :fs.trash.interval
    :hadoop.tmp.dir
    :mapred.child.ulimit
    :mapred.job.tracker.handler.count
    :mapred.local.dir
    :mapred.tasktracker.map.tasks.maximum
    :mapred.tasktracker.reduce.tasks.maximum
    :tasktracker.http.threads
    :hadoop.rpc.socket.factory.class.default
    :hadoop.rpc.socket.factory.class.ClientProtocol
    :hadoop.rpc.socket.factory.class.JobSubmissionProtocol})

(def-phase-fn config-files
  "Accepts a base directory and a map of [config-filename,
property-map] pairs, and augments the supplied request to allow for
the creation of each referenced configuration file within the base
directory."
  [config-dir properties]
  (for [[filename props] properties]
    (remote-file/remote-file
     (format "%s/%s.xml" config-dir (name filename))
     :content (properties->xml props)
     :owner hadoop-user :group hadoop-group)))

(def merge-config (partial merge-with merge))

(defn merge-and-split-config
  "Merges a set of custom hadoop configuration option maps into the
  current defaults, and returns a 2-vector where the first item is a
  map of *-site files, and the second item is a map of exports for
  `hadoop-env.sh`. If a conflict exists, entries in `new-props` knock
  out entries in `default-props`."
  [default-props new-props]
  (let [prop-map (merge-config default-props new-props)
        corekey-seq [:core-site :hdfs-site :mapred-site]
        envkey-seq [:hadoop-env]]
    (map #(select-keys prop-map %) [corekey-seq envkey-seq])))

<<<<<<< HEAD

=======
(def-phase-fn env-file
  "Phase that creates the `hadoop-env.sh` file with references to the
  supplied pid and log dirs. `hadoop-env.sh` will be placed within the
  supplied config directory."
  [config-dir env-map]
  (for [[fname exports] env-map
        :let [fname (name fname)
              export-seq (flatten (seq exports))]]
    (remote-file/remote-file
     (format "%s/%s.sh" config-dir fname)
     :content (apply format-exports export-seq))))
>>>>>>> bdbbd13e

;; We do our development on local machines using `vmfest`, which
;; brought us in context with the next problem. Some clouds --
;; Amazon's EC2, for example -- require nodes to be configured with
;; private IP addresses. Hadoop is designed for use within private
;; clusters, so this is typically the right choice. Sometimes,
;; however, public IP addresses are preferable, as in a virtual
;; machine setup.
;;
;; Hadoop takes the IP addresses in `fs.default.name`,
;; `mapred.job.tracker` and performs a reverse DNS lookup, tracking
;; each machine by its hostname. If your cluster isn't set up to
;; handle DNS lookup, you might run into some interesting issues. On
;; these VMs, for example, reverse DNS lookups by the virtual machines
;; on each other caused every VM to resolve to the hostname of my home
;; router. This can cause jobs to limp along or fail msyteriously. We
;; have a workaround involved the `/etc/hosts` file planned for a
;; future iteration.

(defn get-master-ip
  "Returns the IP address of a particular type of master node,
  as defined by tag. IP-type can be `:private` or `:public`. Function
  logs a warning if more than one master exists."
  [request ip-type tag]
  {:pre [(contains? #{:public :private} ip-type)]}
  (let [[master :as nodes] (request-map/nodes-in-tag request tag)
        kind (name tag)]
    (when (> (count nodes) 1)
      (log/warn (format "There are more than one %s" kind)))
    (if-not master
      (log/error (format "There is no %s defined!" kind))
      ((case ip-type
             :private compute/private-ip
             :public compute/primary-ip) master))))

(def-phase-fn configure
  "Configures a Hadoop cluster by creating all required default
  directories, and populating the proper configuration file
  options. The `properties` parameter must be a map of the form

    {:core-site {:key val...}
     :hdfs-site {:key val ...}
     :mapred-site {:key val ...}
     :hadoop-env {:export val ...}}

  No other top-level keys are supported at this time."
  [ip-type namenode-tag jobtracker-tag properties]
  (expose-request-as
   [request]
   (let [conf-dir (str hadoop-home "/conf")
         etc-conf-dir (stevedore/script
                       (str (config-root) "/hadoop"))
         nn-ip (get-master-ip request ip-type namenode-tag)
         jt-ip (get-master-ip request ip-type jobtracker-tag)
         pid-dir (stevedore/script (str (pid-root) "/hadoop"))
         log-dir (stevedore/script (str (log-root) "/hadoop"))
         defaults  (default-properties nn-ip jt-ip pid-dir log-dir)
         [props env] (merge-and-split-config defaults properties)
         tmp-dir (get-in properties [:core-site :hadoop.tmp.dir])]
     (for [path  [conf-dir tmp-dir log-dir pid-dir]]
       (directory/directory path
                            :owner hadoop-user
                            :group hadoop-group
                            :mode "0755"))
     (file/symbolic-link conf-dir etc-conf-dir)
     (config-files conf-dir props)
     (env-file conf-dir env))))

;; The following script allows for proper transmission of SSH
;; commands, with hadoop's required `JAVA_HOME` property all set.

(script/defscript as-user [user & command])
(stevedore/defimpl as-user :default [user & command]
  (su -s "/bin/bash" ~user
      -c "\"" (str "export JAVA_HOME=" (java-home) ";") ~@command "\""))
(stevedore/defimpl as-user [#{:yum}] [user & command]
  ("/sbin/runuser" -s "/bin/bash" - ~user -c ~@command))

;; Hadoop services, or `roles`, are all run by the `hadoop-daemon.sh`
;; command. Other scripts exist, such as `hadoop-daemons.sh` (for
;; running commands on many nodes at once), but pallet takes over for
;; a good number of these. The following `phase-fn` takes care to only
;; start a hadoop service that's not already running for the `hadoop`
;; user. Future iterations may provide the ability to force some
;; daemon service to restart.

(def-phase-fn hadoop-service
  "Run a Hadoop service"
  [hadoop-daemon description]
  (exec-script/exec-checked-script
   (str "Start Hadoop " description)
   (as-user
    ~hadoop-user
    ~(stevedore/script
      (if-not (pipe (jps)
                    (grep "-i" ~hadoop-daemon))
        ((str ~hadoop-home "/bin/hadoop-daemon.sh")
         "start"
         ~hadoop-daemon))))))

(def-phase-fn hadoop-command
  "Runs '$ hadoop `args`' on each machine in the request. Command runs
  as the hadoop user."
  [& args]
  (exec-script/exec-checked-script
   (apply str "hadoop " (interpose " " args))
   (as-user
    ~hadoop-user
    (str ~hadoop-home "/bin/hadoop")
    ~@args)))

;; `format-hdfs` is, effectively, a call to
;;
;;    `(hadoop-command "namenode" "-format")
;;
;; that call would only work the first time, however. On subsequent
;;format requests, hadoop tells the user that the namenode has already
;;been formatted, and asks for confirmation. The current version of
;;`format-namenode` sends a default "N" every time.

(def-phase-fn format-hdfs
  "Formats HDFS for the first time. If HDFS has already been
  formatted, does nothing."
  []
  (exec-script/exec-script
   (as-user ~hadoop-user
            (pipe
             (echo "N")
             ((str ~hadoop-home "/bin/hadoop")
              "namenode"
              "-format")))))

;; And, here we are at the end! The following five functions activate
;; each of the five distinct roles that hadoop nodes may take on.

(def-phase-fn name-node
  "Collection of all subphases required for a namenode."
  [data-dir]
  format-hdfs
  (hadoop-service "namenode" "Name Node")
  (hadoop-command "dfsadmin" "-safemode" "wait")
  (hadoop-command "fs" "-mkdir" data-dir)
  (hadoop-command "fs" "-chmod" "+w" data-dir))

(def-phase-fn secondary-name-node []
  (hadoop-service "secondarynamenode" "secondary name node"))

(def-phase-fn job-tracker []
  (hadoop-service "jobtracker" "job tracker"))

(def-phase-fn data-node []
  (hadoop-service "datanode" "data node"))

(def-phase-fn task-tracker []
  (hadoop-service "tasktracker" "task tracker"))<|MERGE_RESOLUTION|>--- conflicted
+++ resolved
@@ -12,20 +12,12 @@
 ;; permissions and limitations under the License.
 
 (ns pallet.crate.hadoop
-<<<<<<< HEAD
-  "Pallet crate to manage Hadoop installation and configuration.
-INCOMPLETE - not yet ready for general use."
-  (:use [pallet.thread-expr :only (for-> apply->)]
-        [pallet.resource :only (phase)])
-  (:require [pallet.parameter :as parameter]
-=======
   "Pallet crate to manage Hadoop installation and configuration."
   (:use [clojure.contrib.def :only (name-with-attributes)]
         [pallet.thread-expr :only (apply->)])
   (:require [clojure.contrib.condition :as condition]
             [clojure.contrib.macro-utils :as macro]
             [pallet.parameter :as parameter]
->>>>>>> bdbbd13e
             [pallet.stevedore :as stevedore]
             [pallet.compute :as compute]
             [pallet.request-map :as request-map]
@@ -39,10 +31,6 @@
             [clojure.contrib.prxml :as prxml]
             [clojure.string :as string]
             [clojure.contrib.logging :as log]
-<<<<<<< HEAD
-            [pallet.crate.ssh-key :as ssh-key])
-  (:import [sun.tools.jps Jps]))
-=======
             [pallet.crate.ssh-key :as ssh-key]
             [pallet.crate.java :as java])
   (:import [java.io StringReader StringWriter]
@@ -242,7 +230,6 @@
   (string/join
    (for [[k v] (partition 2 kv-pairs)]
      (format "export %s=%s\n" (name k) v))))
->>>>>>> bdbbd13e
 
 ;; Great! Now, on to Hadoop.
 ;;
@@ -384,141 +371,6 @@
   "Download URL for the Cloudera CDH3 distribution of Hadoop, generated for
   the supplied version."
   [version]
-<<<<<<< HEAD
-  (format
-   "http://www.apache.org/dist/hadoop/core/hadoop-%s/hadoop-%s.tar.gz"
-   version version))
-
-(defn format-exports [export-map]
-  (string/join
-   (for [[k v] export-map]
-     (format "export %s=%s\n" (name k) v))))
-
-(defn create-hadoop-user
-  "Create the hadoop user"
-  [request]
-  (let [user (parameter/get-for-target request [:hadoop :owner])
-        group (parameter/get-for-target request [:hadoop :group])
-        hadoop-home (parameter/get-for-target request [:hadoop :home])
-        jdk-home (stevedore/script (java/java-home))]
-    (-> request
-        (user/group group :system true)
-        (user/user user
-                   :system true
-                   :create-home true
-                   :shell :bash)
-        (remote-file/remote-file
-         (str "/home/" user "/.bash_profile")
-         :owner user :group group
-         :literal true
-         :content
-         (format-exports
-          {:JAVA_HOME jdk-home
-           :PATH (format "$PATH:%s" (str hadoop-home "/bin"))})))))
-
-(defn publish-ssh-key
-  "Sets up this node to be able passwordlessly ssh into the other nodes (slaves)"
-  [request]
-  (let [user (parameter/get-for-target request [:hadoop :owner])
-        id (request-map/target-id request)
-        tag (request-map/tag request)
-        key-name (format "%s_%s_key" tag id)]
-    (-> request
-        (ssh-key/generate-key user :comment key-name)
-        (ssh-key/record-public-key user))))
-
-(defn- get-node-ids-for-group
-  "Get the id of the nodes in a group node"
-  [request tag]
-  (let [nodes (request-map/nodes-in-tag request tag)]
-    (map compute/id nodes)))
-
-(defn- get-keys-for-group
-  "get the ssh for a user in a group"
-  [request tag user]
-  (for [node (get-node-ids-for-group request tag)]
-    (parameter/get-for request [:host (keyword node) :user (keyword user) :id_rsa])))
-
-#_(defn authorize-group
-  [request user tag users]
-  (let [keys (get-keys-for-group request tag users)]
-    (->
-     request
-     (for->
-      [key keys]
-      (ssh-key/authorize-key user key)))))
-
-(defn- authorize-key [request local-user group remote-user]
-  (let [keys (get-keys-for-group request group remote-user)]
-    (for-> request
-           [key keys]
-           (ssh-key/authorize-key local-user key))))
-
-(defn- compute-authorizations [local-users group-remote-users-map]
-  (for [local-user local-users
-              [group remote-users] group-remote-users-map
-              remote-user remote-users]
-          [local-user group remote-user]))
-
-(defn authorize-groups
-  "Authorizes the master node to ssh into this node"
-  [request local-users tag-remote-users-map]
-  (let [authorizations (compute-authorizations local-users tag-remote-users-map)]
-    (for-> request
-           [authorization authorizations]
-           (apply-> authorize-key authorization))))
-
-(defn authorize-jobtracker [request]
-  (authorize-groups request ["hadoop"] {"jobtracker" ["hadoop"]}))
-
-
-(defn install
-  "Initial hadoop installation."
-  [request & {:keys [user group version home]
-              :or {user hadoop-user
-                   group hadoop-group
-                   version "0.20.2"}
-              :as options}]
-  (let [url (url version)
-        home (or home (format "%s-%s" hadoop-home version))
-        config-dir (str home "/conf")
-        etc-config-dir (stevedore/script (str (config-root) "/hadoop"))
-        pid-dir (stevedore/script (str (pid-root) "/hadoop"))
-        log-dir (stevedore/script (str (log-root) "/hadoop"))
-        data-dir "/data"]
-    (->
-     request
-     (parameter/assoc-for-target
-      [:hadoop :home] home
-      [:hadoop :owner] user
-      [:hadoop :group] group
-      [:hadoop :config-dir] config-dir
-      [:hadoop :data-dir] data-dir
-      [:hadoop :pid-dir] pid-dir
-      [:hadoop :log-dir] log-dir)
-     (create-hadoop-user)
-     (remote-directory/remote-directory
-      home
-      :url url :md5-url (str url ".md5")
-      :unpack :tar :tar-options "xz"
-      :owner user :group group)
-     (for-> [path [log-path etc-config-dir config-dir data-dir pid-dir log-dir]]
-            (directory/directory path :owner user :group group :mode "0755"))
-     (file/symbolic-link config-dir etc-config-dir))))
-
-(defn hadoop-filesystem-dirs
-  ""
-  [request root]
-  (let [owner (parameter/get-for-target request [:hadoop :owner])
-        group (parameter/get-for-target request [:hadoop :group])]
-    (-> request
-        (directory/directory
-         (str root "/hadoop") :owner owner :group group)
-        (directory/directory
-         (str root "/hadoop/logs") :owner owner :group group)
-        (directory/directory
-         (str root "/tmp") :owner owner :group group :mode "a+rwxt"))))
-=======
   (case version
         :cloudera (format
                    "http://archive.cloudera.com/cdh/3/hadoop-%s-cdh3u0.tar.gz" default-version)
@@ -608,7 +460,6 @@
 ;; various posts. We'll supply more information on the justification
 ;; for each of these as we move forward with our dynamic "sane
 ;; defaults" system.
->>>>>>> bdbbd13e
 
 (defn default-properties
   "Returns a nested map of Hadoop default configuration properties,
@@ -710,9 +561,6 @@
         envkey-seq [:hadoop-env]]
     (map #(select-keys prop-map %) [corekey-seq envkey-seq])))
 
-<<<<<<< HEAD
-
-=======
 (def-phase-fn env-file
   "Phase that creates the `hadoop-env.sh` file with references to the
   supplied pid and log dirs. `hadoop-env.sh` will be placed within the
@@ -724,7 +572,6 @@
     (remote-file/remote-file
      (format "%s/%s.sh" config-dir fname)
      :content (apply format-exports export-seq))))
->>>>>>> bdbbd13e
 
 ;; We do our development on local machines using `vmfest`, which
 ;; brought us in context with the next problem. Some clouds --
@@ -879,4 +726,4 @@
   (hadoop-service "datanode" "data node"))
 
 (def-phase-fn task-tracker []
-  (hadoop-service "tasktracker" "task tracker"))+  (hadoop-service "tasktracker" "task tracker"))
